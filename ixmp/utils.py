--- conflicted
+++ resolved
@@ -1,14 +1,6 @@
 from collections.abc import Iterable
 import logging
-<<<<<<< HEAD
-import os
-try:
-    from pathlib import Path
-except ImportError:
-    from pathlib2 import Path
 from urllib.parse import urlparse
-=======
->>>>>>> 6ae57065
 
 import pandas as pd
 import six
