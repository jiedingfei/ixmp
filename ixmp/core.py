--- conflicted
+++ resolved
@@ -5,18 +5,6 @@
 
 import pandas as pd
 
-<<<<<<< HEAD
-import ixmp as ix
-from ixmp import model_settings
-from ixmp.config import _config
-from ixmp.utils import (
-    logger,
-    islistable,
-    check_year,
-    harmonize_path,
-    parse_url,
-)
-=======
 from ._config import config
 from .backend import BACKENDS, FIELDS
 from .model import get_model
@@ -25,10 +13,10 @@
     check_year,
     filtered,
     logger,
+    parse_url
 )
 
 log = logging.getLogger(__name__)
->>>>>>> 6ae57065
 
 # %% default settings for column headers
 
@@ -633,7 +621,6 @@
         self._cache = cache
         self._pycache = {}
 
-<<<<<<< HEAD
     @classmethod
     def from_url(cls, url):
         """Instantiate a Scenario given an ixmp-scheme URL.
@@ -641,7 +628,7 @@
         The following are equivalent::
 
             from ixmp import Platform, Scenario
-            mp = Platform(dbprops='example.properties')
+            mp = Platform(name='example')
             scen = Scenario(mp 'model', 'scenario', version=42)
 
         and::
@@ -665,30 +652,6 @@
 
         return scenario, platform
 
-    def _item(self, ix_type, name, load=True):
-        """Return the Java object for item *name* of *ix_type*.
-
-        Parameters
-        ----------
-        load : bool, optional
-            If *ix_type* is 'par', 'var', or 'equ', the elements of the item
-            are loaded from the database before :meth:`_item` returns. If
-            :const:`False`, the elements can be loaded later using
-            ``item.loadItemElementsfromDB()``.
-        """
-        funcs = {
-            'item': self._jobj.getItem,
-            'set': self._jobj.getSet,
-            'par': self._jobj.getPar,
-            'var': self._jobj.getVar,
-            'equ': self._jobj.getEqu,
-        }
-        # getItem is not overloaded to accept a second bool argument
-        args = [name] + ([load] if ix_type != 'item' else [])
-        return funcs[ix_type](*args)
-
-=======
->>>>>>> 6ae57065
     def load_scenario_data(self):
         """Load all Scenario data into memory.
 
